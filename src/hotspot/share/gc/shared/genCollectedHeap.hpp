--- conflicted
+++ resolved
@@ -83,7 +83,12 @@
                           bool run_verification, bool clear_soft_refs,
                           bool restore_marks_for_biased_locking);
 
-<<<<<<< HEAD
+  // Reserve aligned space for the heap as needed by the contained generations.
+  char* allocate(size_t alignment, ReservedSpace* heap_rs);
+
+  // Initialize ("weak") refs processing support
+  void ref_processing_init();
+
 protected:
 
   // The set of potentially parallel tasks in root scanning.
@@ -107,37 +112,6 @@
   // (gen-specific) roots processing.
   SubTasksDone* _process_strong_tasks;
 
-=======
-  // Reserve aligned space for the heap as needed by the contained generations.
-  char* allocate(size_t alignment, ReservedSpace* heap_rs);
-
-  // Initialize ("weak") refs processing support
-  void ref_processing_init();
-
-protected:
-
-  // The set of potentially parallel tasks in root scanning.
-  enum GCH_strong_roots_tasks {
-    GCH_PS_Universe_oops_do,
-    GCH_PS_JNIHandles_oops_do,
-    GCH_PS_ObjectSynchronizer_oops_do,
-    GCH_PS_FlatProfiler_oops_do,
-    GCH_PS_Management_oops_do,
-    GCH_PS_SystemDictionary_oops_do,
-    GCH_PS_ClassLoaderDataGraph_oops_do,
-    GCH_PS_jvmti_oops_do,
-    GCH_PS_CodeCache_oops_do,
-    GCH_PS_aot_oops_do,
-    GCH_PS_younger_gens,
-    // Leave this one last.
-    GCH_PS_NumElements
-  };
-
-  // Data structure for claiming the (potentially) parallel tasks in
-  // (gen-specific) roots processing.
-  SubTasksDone* _process_strong_tasks;
-
->>>>>>> a908316a
   // Helper functions for allocation
   HeapWord* attempt_allocation(size_t size,
                                bool   is_tlab,
@@ -168,35 +142,16 @@
 
   GenCollectedHeap(GenCollectorPolicy *policy);
 
-<<<<<<< HEAD
-=======
   virtual void check_gen_kinds() = 0;
 
 public:
 
->>>>>>> a908316a
   // Returns JNI_OK on success
   virtual jint initialize();
 
   // Does operations required after initialization has been done.
   void post_initialize();
 
-<<<<<<< HEAD
-  virtual void check_gen_kinds();
-
-  // Initialize ("weak") refs processing support
-  virtual void ref_processing_init();
-
-  virtual Name kind() const {
-    return CollectedHeap::GenCollectedHeap;
-  }
-
-  virtual const char* name() const {
-    return "Serial";
-  }
-
-=======
->>>>>>> a908316a
   Generation* young_gen() const { return _young_gen; }
   Generation* old_gen()   const { return _old_gen; }
 
@@ -253,14 +208,6 @@
   // assertion checking or verification only.
   bool is_in(const void* p) const;
 
-<<<<<<< HEAD
-  // override
-  virtual bool is_in_closed_subset(const void* p) const {
-    return is_in(p);
-  }
-
-=======
->>>>>>> a908316a
   // Returns true if the reference is to an object in the reserved space
   // for the young generation.
   // Assumes the the young gen address range is less than that of the old gen.
@@ -327,13 +274,6 @@
     return true;
   }
 
-<<<<<<< HEAD
-  virtual bool card_mark_must_follow_store() const {
-    return false;
-  }
-
-=======
->>>>>>> a908316a
   // We don't need barriers for stores to objects in the
   // young gen and, a fortiori, for initializing stores to
   // objects therein. This applies to DefNew+Tenured and ParNew+CMS
