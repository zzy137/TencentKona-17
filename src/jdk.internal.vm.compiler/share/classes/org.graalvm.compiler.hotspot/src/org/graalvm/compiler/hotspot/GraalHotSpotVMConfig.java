/*
 * Copyright (c) 2011, 2017, Oracle and/or its affiliates. All rights reserved.
 * DO NOT ALTER OR REMOVE COPYRIGHT NOTICES OR THIS FILE HEADER.
 *
 * This code is free software; you can redistribute it and/or modify it
 * under the terms of the GNU General Public License version 2 only, as
 * published by the Free Software Foundation.
 *
 * This code is distributed in the hope that it will be useful, but WITHOUT
 * ANY WARRANTY; without even the implied warranty of MERCHANTABILITY or
 * FITNESS FOR A PARTICULAR PURPOSE.  See the GNU General Public License
 * version 2 for more details (a copy is included in the LICENSE file that
 * accompanied this code).
 *
 * You should have received a copy of the GNU General Public License version
 * 2 along with this work; if not, write to the Free Software Foundation,
 * Inc., 51 Franklin St, Fifth Floor, Boston, MA 02110-1301 USA.
 *
 * Please contact Oracle, 500 Oracle Parkway, Redwood Shores, CA 94065 USA
 * or visit www.oracle.com if you need additional information or have any
 * questions.
 */
package org.graalvm.compiler.hotspot;

import java.lang.reflect.Field;
import java.lang.reflect.Modifier;

import org.graalvm.compiler.api.replacements.Fold;
import org.graalvm.compiler.api.replacements.Fold.InjectedParameter;
import org.graalvm.compiler.core.common.CompressEncoding;
import org.graalvm.compiler.hotspot.nodes.GraalHotSpotVMConfigNode;

import jdk.vm.ci.common.JVMCIError;
import jdk.vm.ci.hotspot.HotSpotVMConfigAccess;
import jdk.vm.ci.hotspot.HotSpotVMConfigStore;

/**
 * Used to access native configuration details.
 */
public class GraalHotSpotVMConfig extends HotSpotVMConfigAccess {

    /**
     * Sentinel value to use for an {@linkplain InjectedParameter injected}
     * {@link GraalHotSpotVMConfig} parameter to a {@linkplain Fold foldable} method.
     */
    public static final GraalHotSpotVMConfig INJECTED_VMCONFIG = null;

    private final boolean isJDK8 = System.getProperty("java.specification.version").compareTo("1.9") < 0;
    public final String osName = getHostOSName();
    public final String osArch = getHostArchitectureName();
    public final boolean windowsOs = System.getProperty("os.name", "").startsWith("Windows");
    public final boolean linuxOs = System.getProperty("os.name", "").startsWith("Linux");

    GraalHotSpotVMConfig(HotSpotVMConfigStore store) {
        super(store);

        assert narrowKlassShift <= logKlassAlignment;
        assert narrowOopShift <= logMinObjAlignment();
        oopEncoding = new CompressEncoding(narrowOopBase, narrowOopShift);
        klassEncoding = new CompressEncoding(narrowKlassBase, narrowKlassShift);

        assert check();
    }

    /**
     * Gets the value of a static C++ field under two possible names. {@code name} is the preferred
     * name and will be checked first.
     *
     * @param name fully qualified name of the field
     * @param alternateName fully qualified alternate name of the field
     * @param type the boxed type to which the constant value will be converted
     * @param cppType if non-null, the expected C++ type of the field (e.g., {@code "HeapWord*"})
     * @return the value of the requested field
     * @throws JVMCIError if the field is not static or not present
     */
    public <T> T getFieldValueWithAlternate(String name, String alternateName, Class<T> type, String cppType) {
        try {
            return getFieldValue(name, type, cppType);
        } catch (JVMCIError e) {
            try {
                return getFieldValue(alternateName, type, cppType);
            } catch (JVMCIError e2) {
                throw new JVMCIError("expected VM field not found: " + name + " or " + alternateName);
            }
        }
    }

    private final CompressEncoding oopEncoding;
    private final CompressEncoding klassEncoding;

    public CompressEncoding getOopEncoding() {
        return oopEncoding;
    }

    public CompressEncoding getKlassEncoding() {
        return klassEncoding;
    }

    /**
     * Gets the host operating system name.
     */
    private static String getHostOSName() {
        String osName = System.getProperty("os.name");
        switch (osName) {
            case "Linux":
                osName = "linux";
                break;
            case "SunOS":
                osName = "solaris";
                break;
            case "Mac OS X":
                osName = "bsd";
                break;
            default:
                // Of course Windows is different...
                if (osName.startsWith("Windows")) {
                    osName = "windows";
                } else {
                    throw new JVMCIError("Unexpected OS name: " + osName);
                }
        }
        return osName;
    }

    private static String getHostArchitectureName() {
        String arch = System.getProperty("os.arch");
        switch (arch) {
            case "x86_64":
                arch = "amd64";
                break;
            case "sparcv9":
                arch = "sparc";
                break;
        }
        return arch;
    }

    private final Integer intRequiredOnAMD64 = osArch.equals("amd64") ? null : 0;
    private final Long longRequiredOnAMD64 = osArch.equals("amd64") ? null : 0L;
    private final Integer intNotPresentInJDK8 = isJDK8 ? 0 : null;
    private final Long longNotPresentInJDK8 = isJDK8 ? 0L : null;

    public final boolean cAssertions = getConstant("ASSERT", Boolean.class);

    public final int codeEntryAlignment = getFlag("CodeEntryAlignment", Integer.class);
    public final boolean enableContended = getFlag("EnableContended", Boolean.class);
    public final boolean restrictContended = getFlag("RestrictContended", Boolean.class);
    public final int contendedPaddingWidth = getFlag("ContendedPaddingWidth", Integer.class);
    public final int fieldsAllocationStyle = getFlag("FieldsAllocationStyle", Integer.class);
    public final boolean compactFields = getFlag("CompactFields", Boolean.class);
    public final boolean verifyOops = getFlag("VerifyOops", Boolean.class);
    public final boolean ciTime = getFlag("CITime", Boolean.class);
    public final boolean ciTimeEach = getFlag("CITimeEach", Boolean.class);
    public final boolean dontCompileHugeMethods = getFlag("DontCompileHugeMethods", Boolean.class);
    public final int hugeMethodLimit = getFlag("HugeMethodLimit", Integer.class);
    public final boolean printInlining = getFlag("PrintInlining", Boolean.class);
    public final boolean inline = getFlag("Inline", Boolean.class);
    public final boolean useFastLocking = getFlag("JVMCIUseFastLocking", Boolean.class);
    public final boolean forceUnreachable = getFlag("ForceUnreachable", Boolean.class);
    public final int codeSegmentSize = getFlag("CodeCacheSegmentSize", Integer.class);
    public final boolean foldStableValues = getFlag("FoldStableValues", Boolean.class);

    public final boolean useTLAB = getFlag("UseTLAB", Boolean.class);
    public final boolean useBiasedLocking = getFlag("UseBiasedLocking", Boolean.class);
    public final boolean usePopCountInstruction = getFlag("UsePopCountInstruction", Boolean.class);
    public final boolean useAESIntrinsics = getFlag("UseAESIntrinsics", Boolean.class);
    public final boolean useCRC32Intrinsics = getFlag("UseCRC32Intrinsics", Boolean.class);

    private final boolean useMultiplyToLenIntrinsic = getFlag("UseMultiplyToLenIntrinsic", Boolean.class);
    private final boolean useSHA1Intrinsics = getFlag("UseSHA1Intrinsics", Boolean.class);
    private final boolean useSHA256Intrinsics = getFlag("UseSHA256Intrinsics", Boolean.class);
    private final boolean useSHA512Intrinsics = getFlag("UseSHA512Intrinsics", Boolean.class);
    private final boolean useMontgomeryMultiplyIntrinsic = getFlag("UseMontgomeryMultiplyIntrinsic", Boolean.class, false);
    private final boolean useMontgomerySquareIntrinsic = getFlag("UseMontgomerySquareIntrinsic", Boolean.class, false);
    private final boolean useMulAddIntrinsic = getFlag("UseMulAddIntrinsic", Boolean.class, false);
    private final boolean useSquareToLenIntrinsic = getFlag("UseSquareToLenIntrinsic", Boolean.class, false);

    /*
     * These are methods because in some JDKs the flags are visible but the stubs themselves haven't
     * been exported so we have to check both if the flag is on and if we have the stub.
     */
    public boolean useMultiplyToLenIntrinsic() {
        return useMultiplyToLenIntrinsic && multiplyToLen != 0;
    }

    public boolean useSHA1Intrinsics() {
        return useSHA1Intrinsics && sha1ImplCompress != 0;
    }

    public boolean useSHA256Intrinsics() {
        return useSHA256Intrinsics && sha256ImplCompress != 0;
    }

    public boolean useSHA512Intrinsics() {
        return useSHA512Intrinsics && sha512ImplCompress != 0;
    }

    public boolean useMontgomeryMultiplyIntrinsic() {
        return useMontgomeryMultiplyIntrinsic && montgomeryMultiply != 0;
    }

    public boolean useMontgomerySquareIntrinsic() {
        return useMontgomerySquareIntrinsic && montgomerySquare != 0;
    }

    public boolean useMulAddIntrinsic() {
        return useMulAddIntrinsic && mulAdd != 0;
    }

    public boolean useSquareToLenIntrinsic() {
        return useSquareToLenIntrinsic && squareToLen != 0;
    }

    public final boolean useG1GC = getFlag("UseG1GC", Boolean.class);
    public final boolean useCMSGC = getFlag("UseConcMarkSweepGC", Boolean.class);

    public final int allocatePrefetchStyle = getFlag("AllocatePrefetchStyle", Integer.class);
    public final int allocatePrefetchInstr = getFlag("AllocatePrefetchInstr", Integer.class);
    public final int allocatePrefetchLines = getFlag("AllocatePrefetchLines", Integer.class);
    public final int allocateInstancePrefetchLines = getFlag("AllocateInstancePrefetchLines", Integer.class);
    public final int allocatePrefetchStepSize = getFlag("AllocatePrefetchStepSize", Integer.class);
    public final int allocatePrefetchDistance = getFlag("AllocatePrefetchDistance", Integer.class);

    private final long universeCollectedHeap = getFieldValue("CompilerToVM::Data::Universe_collectedHeap", Long.class, "CollectedHeap*");
    private final int collectedHeapTotalCollectionsOffset = getFieldOffset("CollectedHeap::_total_collections", Integer.class, "unsigned int");

    public long gcTotalCollectionsAddress() {
        return universeCollectedHeap + collectedHeapTotalCollectionsOffset;
    }

    public final boolean useDeferredInitBarriers = getFlag("ReduceInitialCardMarks", Boolean.class);

    // Compressed Oops related values.
    public final boolean useCompressedOops = getFlag("UseCompressedOops", Boolean.class);
    public final boolean useCompressedClassPointers = getFlag("UseCompressedClassPointers", Boolean.class);

    public final long narrowOopBase = getFieldValue("CompilerToVM::Data::Universe_narrow_oop_base", Long.class, "address");
    public final int narrowOopShift = getFieldValue("CompilerToVM::Data::Universe_narrow_oop_shift", Integer.class, "int");
    public final int objectAlignment = getFlag("ObjectAlignmentInBytes", Integer.class);

    public final int minObjAlignment() {
        return objectAlignment / heapWordSize;
    }

    public final int logMinObjAlignment() {
        return (int) (Math.log(objectAlignment) / Math.log(2));
    }

    public final int narrowKlassSize = getFieldValue("CompilerToVM::Data::sizeof_narrowKlass", Integer.class, "int");
    public final long narrowKlassBase = getFieldValue("CompilerToVM::Data::Universe_narrow_klass_base", Long.class, "address");
    public final int narrowKlassShift = getFieldValue("CompilerToVM::Data::Universe_narrow_klass_shift", Integer.class, "int");
    public final int logKlassAlignment = getConstant("LogKlassAlignmentInBytes", Integer.class);

    public final int stackShadowPages = getFlag("StackShadowPages", Integer.class);
    public final int stackReservedPages = getFlag("StackReservedPages", Integer.class, 0);
    public final boolean useStackBanging = getFlag("UseStackBanging", Boolean.class);
    public final int stackBias = getConstant("STACK_BIAS", Integer.class);
    public final int vmPageSize = getFieldValue("CompilerToVM::Data::vm_page_size", Integer.class, "int");

    public final int markOffset = getFieldOffset("oopDesc::_mark", Integer.class, "markOop");
    public final int hubOffset = getFieldOffset("oopDesc::_metadata._klass", Integer.class, "Klass*");

    public final int prototypeMarkWordOffset = getFieldOffset("Klass::_prototype_header", Integer.class, "markOop");
    public final int subklassOffset = getFieldOffset("Klass::_subklass", Integer.class, "Klass*");
    public final int nextSiblingOffset = getFieldOffset("Klass::_next_sibling", Integer.class, "Klass*");
    public final int superCheckOffsetOffset = getFieldOffset("Klass::_super_check_offset", Integer.class, "juint");
    public final int secondarySuperCacheOffset = getFieldOffset("Klass::_secondary_super_cache", Integer.class, "Klass*");
    public final int secondarySupersOffset = getFieldOffset("Klass::_secondary_supers", Integer.class, "Array<Klass*>*");

    public final boolean classMirrorIsHandle;
    public final int classMirrorOffset;
    {
        String name = "Klass::_java_mirror";
        int offset = -1;
        boolean isHandle = false;
        try {
            offset = getFieldOffset(name, Integer.class, "oop");
        } catch (JVMCIError e) {

        }
        if (offset == -1) {
            try {
                offset = getFieldOffset(name, Integer.class, "OopHandle");
                isHandle = true;
            } catch (JVMCIError e) {
                try {
                    // JDK-8186777
                    offset = getFieldOffset(name, Integer.class, "OopHandle");
                    isHandle = true;
                } catch (JVMCIError e2) {
                }
            }
        }
        if (offset == -1) {
<<<<<<< HEAD
            throw new JVMCIError("cannot get offset of field " + name + " with type oop or OopHandle");
=======
            throw new JVMCIError("cannot get offset of field " + name + " with type oop, jobject or OopHandle");
>>>>>>> a908316a
        }
        classMirrorOffset = offset;
        classMirrorIsHandle = isHandle;
    }

    public final int klassSuperKlassOffset = getFieldOffset("Klass::_super", Integer.class, "Klass*");
    public final int klassModifierFlagsOffset = getFieldOffset("Klass::_modifier_flags", Integer.class, "jint");
    public final int klassAccessFlagsOffset = getFieldOffset("Klass::_access_flags", Integer.class, "AccessFlags");
    public final int klassLayoutHelperOffset = getFieldOffset("Klass::_layout_helper", Integer.class, "jint");

    public final int klassLayoutHelperNeutralValue = getConstant("Klass::_lh_neutral_value", Integer.class);
    public final int layoutHelperLog2ElementSizeShift = getConstant("Klass::_lh_log2_element_size_shift", Integer.class);
    public final int layoutHelperLog2ElementSizeMask = getConstant("Klass::_lh_log2_element_size_mask", Integer.class);
    public final int layoutHelperElementTypeShift = getConstant("Klass::_lh_element_type_shift", Integer.class);
    public final int layoutHelperElementTypeMask = getConstant("Klass::_lh_element_type_mask", Integer.class);
    public final int layoutHelperHeaderSizeShift = getConstant("Klass::_lh_header_size_shift", Integer.class);
    public final int layoutHelperHeaderSizeMask = getConstant("Klass::_lh_header_size_mask", Integer.class);
    public final int layoutHelperArrayTagShift = getConstant("Klass::_lh_array_tag_shift", Integer.class);
    public final int layoutHelperArrayTagTypeValue = getConstant("Klass::_lh_array_tag_type_value", Integer.class);
    public final int layoutHelperArrayTagObjectValue = getConstant("Klass::_lh_array_tag_obj_value", Integer.class);

    /**
     * This filters out the bit that differentiates a type array from an object array.
     */
    public int layoutHelperElementTypePrimitiveInPlace() {
        return (layoutHelperArrayTagTypeValue & ~layoutHelperArrayTagObjectValue) << layoutHelperArrayTagShift;
    }

    public final int vtableEntrySize = getFieldValue("CompilerToVM::Data::sizeof_vtableEntry", Integer.class, "int");
    public final int vtableEntryMethodOffset = getFieldOffset("vtableEntry::_method", Integer.class, "Method*");

    public final int instanceKlassInitStateOffset = getFieldOffset("InstanceKlass::_init_state", Integer.class, "u1");
    public final int instanceKlassConstantsOffset = getFieldOffset("InstanceKlass::_constants", Integer.class, "ConstantPool*");
    public final int instanceKlassFieldsOffset = getFieldOffset("InstanceKlass::_fields", Integer.class, "Array<u2>*");
    public final int klassVtableStartOffset = getFieldValue("CompilerToVM::Data::Klass_vtable_start_offset", Integer.class, "int");
    public final int klassVtableLengthOffset = getFieldValue("CompilerToVM::Data::Klass_vtable_length_offset", Integer.class, "int");

    public final int instanceKlassStateLinked = getConstant("InstanceKlass::linked", Integer.class);
    public final int instanceKlassStateFullyInitialized = getConstant("InstanceKlass::fully_initialized", Integer.class);

    public final int arrayOopDescSize = getFieldValue("CompilerToVM::Data::sizeof_arrayOopDesc", Integer.class, "int");

    /**
     * The offset of the array length word in an array object's header.
     *
     * See {@code arrayOopDesc::length_offset_in_bytes()}.
     */
    public final int arrayOopDescLengthOffset() {
        return useCompressedClassPointers ? hubOffset + narrowKlassSize : arrayOopDescSize;
    }

    public final int arrayU1LengthOffset = getFieldOffset("Array<int>::_length", Integer.class, "int");
    public final int arrayU1DataOffset = getFieldOffset("Array<u1>::_data", Integer.class);
    public final int arrayU2DataOffset = getFieldOffset("Array<u2>::_data", Integer.class);
    public final int metaspaceArrayLengthOffset = getFieldOffset("Array<Klass*>::_length", Integer.class, "int");
    public final int metaspaceArrayBaseOffset = getFieldOffset("Array<Klass*>::_data[0]", Integer.class, "Klass*");

    public final int arrayClassElementOffset = getFieldOffset("ObjArrayKlass::_element_klass", Integer.class, "Klass*");

    public final int fieldInfoAccessFlagsOffset = getConstant("FieldInfo::access_flags_offset", Integer.class);
    public final int fieldInfoNameIndexOffset = getConstant("FieldInfo::name_index_offset", Integer.class);
    public final int fieldInfoSignatureIndexOffset = getConstant("FieldInfo::signature_index_offset", Integer.class);
    public final int fieldInfoInitvalIndexOffset = getConstant("FieldInfo::initval_index_offset", Integer.class);
    public final int fieldInfoLowPackedOffset = getConstant("FieldInfo::low_packed_offset", Integer.class);
    public final int fieldInfoHighPackedOffset = getConstant("FieldInfo::high_packed_offset", Integer.class);
    public final int fieldInfoFieldSlots = getConstant("FieldInfo::field_slots", Integer.class);

    public final int fieldInfoTagSize = getConstant("FIELDINFO_TAG_SIZE", Integer.class);

    public final int jvmAccMonitorMatch = getConstant("JVM_ACC_MONITOR_MATCH", Integer.class);
    public final int jvmAccHasMonitorBytecodes = getConstant("JVM_ACC_HAS_MONITOR_BYTECODES", Integer.class);
    public final int jvmAccHasFinalizer = getConstant("JVM_ACC_HAS_FINALIZER", Integer.class);
    public final int jvmAccFieldInternal = getConstant("JVM_ACC_FIELD_INTERNAL", Integer.class);
    public final int jvmAccFieldStable = getConstant("JVM_ACC_FIELD_STABLE", Integer.class);
    public final int jvmAccFieldHasGenericSignature = getConstant("JVM_ACC_FIELD_HAS_GENERIC_SIGNATURE", Integer.class);
    public final int jvmAccWrittenFlags = getConstant("JVM_ACC_WRITTEN_FLAGS", Integer.class);
    public final int jvmAccSynthetic = getConstant("JVM_ACC_SYNTHETIC", Integer.class);

    public final int threadTlabOffset = getFieldOffset("Thread::_tlab", Integer.class, "ThreadLocalAllocBuffer");
    public final int javaThreadAnchorOffset = getFieldOffset("JavaThread::_anchor", Integer.class, "JavaFrameAnchor");
    public final int threadObjectOffset = getFieldOffset("JavaThread::_threadObj", Integer.class, "oop");
    public final int osThreadOffset = getFieldOffset("JavaThread::_osthread", Integer.class, "OSThread*");
    public final int javaThreadDirtyCardQueueOffset = getFieldOffset("JavaThread::_dirty_card_queue", Integer.class, "DirtyCardQueue");
    public final int threadIsMethodHandleReturnOffset = getFieldOffset("JavaThread::_is_method_handle_return", Integer.class, "int");
    public final int javaThreadSatbMarkQueueOffset = getFieldOffset("JavaThread::_satb_mark_queue", Integer.class);
    public final int threadObjectResultOffset = getFieldOffset("JavaThread::_vm_result", Integer.class, "oop");
    public final int jvmciCountersThreadOffset = getFieldOffset("JavaThread::_jvmci_counters", Integer.class, "jlong*");
    public final int javaThreadReservedStackActivationOffset = getFieldOffset("JavaThread::_reserved_stack_activation", Integer.class, "address", intNotPresentInJDK8);

    /**
     * An invalid value for {@link #rtldDefault}.
     */
    public static final long INVALID_RTLD_DEFAULT_HANDLE = 0xDEADFACE;

    /**
     * Address of the library lookup routine. The C signature of this routine is:
     *
     * <pre>
     *     void* (const char *filename, char *ebuf, int ebuflen)
     * </pre>
     */
    public final long dllLoad = getAddress("os::dll_load");

    /**
     * Address of the library lookup routine. The C signature of this routine is:
     *
     * <pre>
     *     void* (void* handle, const char* name)
     * </pre>
     */
    public final long dllLookup = getAddress("os::dll_lookup");

    /**
     * A pseudo-handle which when used as the first argument to {@link #dllLookup} means lookup will
     * return the first occurrence of the desired symbol using the default library search order. If
     * this field is {@value #INVALID_RTLD_DEFAULT_HANDLE}, then this capability is not supported on
     * the current platform.
     */
    public final long rtldDefault = getAddress("RTLD_DEFAULT", osName.equals("bsd") || osName.equals("linux") ? null : INVALID_RTLD_DEFAULT_HANDLE);

    /**
     * This field is used to pass exception objects into and out of the runtime system during
     * exception handling for compiled code.
     */
    public final int threadExceptionOopOffset = getFieldOffset("JavaThread::_exception_oop", Integer.class, "oop");
    public final int threadExceptionPcOffset = getFieldOffset("JavaThread::_exception_pc", Integer.class, "address");
    public final int pendingExceptionOffset = getFieldOffset("ThreadShadow::_pending_exception", Integer.class, "oop");

    public final int pendingDeoptimizationOffset = getFieldOffset("JavaThread::_pending_deoptimization", Integer.class, "int");
    public final int pendingFailedSpeculationOffset = getFieldOffset("JavaThread::_pending_failed_speculation", Integer.class, "oop");
    public final int pendingTransferToInterpreterOffset = getFieldOffset("JavaThread::_pending_transfer_to_interpreter", Integer.class, "bool");

    private final int javaFrameAnchorLastJavaSpOffset = getFieldOffset("JavaFrameAnchor::_last_Java_sp", Integer.class, "intptr_t*");
    private final int javaFrameAnchorLastJavaPcOffset = getFieldOffset("JavaFrameAnchor::_last_Java_pc", Integer.class, "address");

    public int threadLastJavaSpOffset() {
        return javaThreadAnchorOffset + javaFrameAnchorLastJavaSpOffset;
    }

    public int threadLastJavaPcOffset() {
        return javaThreadAnchorOffset + javaFrameAnchorLastJavaPcOffset;
    }

    public int threadLastJavaFpOffset() {
        assert osArch.equals("aarch64") || osArch.equals("amd64");
        return javaThreadAnchorOffset + getFieldOffset("JavaFrameAnchor::_last_Java_fp", Integer.class, "intptr_t*");
    }

    public int threadJavaFrameAnchorFlagsOffset() {
        assert osArch.equals("sparc");
        return javaThreadAnchorOffset + getFieldOffset("JavaFrameAnchor::_flags", Integer.class, "int");
    }

    public final int runtimeCallStackSize = getConstant("frame::arg_reg_save_area_bytes", Integer.class, intRequiredOnAMD64);
    public final int frameInterpreterFrameSenderSpOffset = getConstant("frame::interpreter_frame_sender_sp_offset", Integer.class, intRequiredOnAMD64);
    public final int frameInterpreterFrameLastSpOffset = getConstant("frame::interpreter_frame_last_sp_offset", Integer.class, intRequiredOnAMD64);

    private final int dirtyCardQueueBufferOffset = isJDK8 ? getFieldOffset("PtrQueue::_buf", Integer.class, "void**") : getConstant("dirtyCardQueueBufferOffset", Integer.class);
    private final int dirtyCardQueueIndexOffset = isJDK8 ? getFieldOffset("PtrQueue::_index", Integer.class, "size_t") : getConstant("dirtyCardQueueIndexOffset", Integer.class);

    private final int satbMarkQueueBufferOffset = getConstant("satbMarkQueueBufferOffset", Integer.class, intNotPresentInJDK8);
    private final int satbMarkQueueIndexOffset = getConstant("satbMarkQueueIndexOffset", Integer.class, intNotPresentInJDK8);
    private final int satbMarkQueueActiveOffset = isJDK8 ? getFieldOffset("PtrQueue::_active", Integer.class, "bool") : getConstant("satbMarkQueueActiveOffset", Integer.class, intNotPresentInJDK8);

    public final int osThreadInterruptedOffset = getFieldOffset("OSThread::_interrupted", Integer.class, "jint");

    public final long markOopDescHashShift = getConstant("markOopDesc::hash_shift", Long.class);

    public final int biasedLockMaskInPlace = getConstant("markOopDesc::biased_lock_mask_in_place", Integer.class);
    public final int ageMaskInPlace = getConstant("markOopDesc::age_mask_in_place", Integer.class);
    public final int epochMaskInPlace = getConstant("markOopDesc::epoch_mask_in_place", Integer.class);
    public final long markOopDescHashMask = getConstant("markOopDesc::hash_mask", Long.class);
    public final long markOopDescHashMaskInPlace = getConstant("markOopDesc::hash_mask_in_place", Long.class);

    public final int unlockedMask = getConstant("markOopDesc::unlocked_value", Integer.class);
    public final int monitorMask = getConstant("markOopDesc::monitor_value", Integer.class, -1);
    public final int biasedLockPattern = getConstant("markOopDesc::biased_lock_pattern", Integer.class);

    // This field has no type in vmStructs.cpp
    public final int objectMonitorOwner = getFieldOffset("ObjectMonitor::_owner", Integer.class, null, -1);
    public final int objectMonitorRecursions = getFieldOffset("ObjectMonitor::_recursions", Integer.class, "intptr_t", -1);
    public final int objectMonitorCxq = getFieldOffset("ObjectMonitor::_cxq", Integer.class, "ObjectWaiter*", -1);
    public final int objectMonitorEntryList = getFieldOffset("ObjectMonitor::_EntryList", Integer.class, "ObjectWaiter*", -1);

    public final int markWordNoHashInPlace = getConstant("markOopDesc::no_hash_in_place", Integer.class);
    public final int markWordNoLockInPlace = getConstant("markOopDesc::no_lock_in_place", Integer.class);

    /**
     * See {@code markOopDesc::prototype()}.
     */
    public long arrayPrototypeMarkWord() {
        return markWordNoHashInPlace | markWordNoLockInPlace;
    }

    /**
     * See {@code markOopDesc::copy_set_hash()}.
     */
    public long tlabIntArrayMarkWord() {
        long tmp = arrayPrototypeMarkWord() & (~markOopDescHashMaskInPlace);
        tmp |= ((0x2 & markOopDescHashMask) << markOopDescHashShift);
        return tmp;
    }

    /**
     * Mark word right shift to get identity hash code.
     */
    public final int identityHashCodeShift = getConstant("markOopDesc::hash_shift", Integer.class);

    /**
     * Identity hash code value when uninitialized.
     */
    public final int uninitializedIdentityHashCodeValue = getConstant("markOopDesc::no_hash", Integer.class);

    public final int methodAccessFlagsOffset = getFieldOffset("Method::_access_flags", Integer.class, "AccessFlags");
    public final int methodConstMethodOffset = getFieldOffset("Method::_constMethod", Integer.class, "ConstMethod*");
    public final int methodIntrinsicIdOffset = getFieldOffset("Method::_intrinsic_id", Integer.class, isJDK8 ? "u1" : "u2");
    public final int methodFlagsOffset = getFieldOffset("Method::_flags", Integer.class, isJDK8 ? "u1" : "u2");
    public final int methodVtableIndexOffset = getFieldOffset("Method::_vtable_index", Integer.class, "int");

    public final int methodCountersOffset = getFieldOffset("Method::_method_counters", Integer.class, "MethodCounters*");
    public final int methodDataOffset = getFieldOffset("Method::_method_data", Integer.class, "MethodData*");
    public final int methodCompiledEntryOffset = getFieldOffset("Method::_from_compiled_entry", Integer.class, "address");
    public final int methodCodeOffset = getFieldOffset("Method::_code", Integer.class, isJDK8 ? "nmethod*" : "CompiledMethod*");

    public final int methodFlagsCallerSensitive = getConstant("Method::_caller_sensitive", Integer.class);
    public final int methodFlagsForceInline = getConstant("Method::_force_inline", Integer.class);
    public final int methodFlagsDontInline = getConstant("Method::_dont_inline", Integer.class);
    public final int methodFlagsHidden = getConstant("Method::_hidden", Integer.class);
    public final int nonvirtualVtableIndex = getConstant("Method::nonvirtual_vtable_index", Integer.class);
    public final int invalidVtableIndex = getConstant("Method::invalid_vtable_index", Integer.class);

    public final int invocationCounterOffset = getFieldOffset("MethodCounters::_invocation_counter", Integer.class, "InvocationCounter");
    public final int backedgeCounterOffset = getFieldOffset("MethodCounters::_backedge_counter", Integer.class, "InvocationCounter");
    public final int invocationCounterIncrement = getConstant("InvocationCounter::count_increment", Integer.class, intNotPresentInJDK8);
    public final int invocationCounterShift = getConstant("InvocationCounter::count_shift", Integer.class, intNotPresentInJDK8);

    public final int nmethodEntryOffset = getFieldOffset("nmethod::_verified_entry_point",
                    Integer.class, "address");
    public final int compilationLevelFullOptimization = getConstant("CompLevel_full_optimization",
                    Integer.class);

    public final int constantPoolSize = getFieldValue("CompilerToVM::Data::sizeof_ConstantPool", Integer.class, "int");
    public final int constantPoolLengthOffset = getFieldOffset("ConstantPool::_length",
                    Integer.class, "int");

    public final int heapWordSize = getConstant("HeapWordSize", Integer.class);

    /**
     * Bit pattern that represents a non-oop. Neither the high bits nor the low bits of this value
     * are allowed to look like (respectively) the high or low bits of a real oop.
     */
    public final long nonOopBits = getFieldValue("CompilerToVM::Data::Universe_non_oop_bits", Long.class, "void*");

    public final long verifyOopCounterAddress = getFieldAddress("StubRoutines::_verify_oop_count", "jint");
    public final long verifyOopMask = getFieldValue("CompilerToVM::Data::Universe_verify_oop_mask", Long.class, "uintptr_t");
    public final long verifyOopBits = getFieldValue("CompilerToVM::Data::Universe_verify_oop_bits", Long.class, "uintptr_t");

    public final int logOfHRGrainBytes = getFieldValue("HeapRegion::LogOfHRGrainBytes", Integer.class, "int");

    public final byte dirtyCardValue = isJDK8 ? getFieldValue("CompilerToVM::Data::dirty_card", Byte.class, "int") : getConstant("CardTableModRefBS::dirty_card", Byte.class);
    public final byte g1YoungCardValue = isJDK8 ? getFieldValue("CompilerToVM::Data::g1_young_card", Byte.class, "int") : getConstant("G1SATBCardTableModRefBS::g1_young_gen", Byte.class);

    public final long cardtableStartAddress = getFieldValue("CompilerToVM::Data::cardtable_start_address", Long.class, "jbyte*");
    public final int cardtableShift = getFieldValue("CompilerToVM::Data::cardtable_shift", Integer.class, "int");

    /**
     * This is the largest stack offset encodeable in an OopMapValue. Offsets larger than this will
     * throw an exception during code installation.
     */
    public final int maxOopMapStackOffset = getFieldValueWithAlternate("CompilerToVM::Data::_max_oop_map_stack_offset", "JVMCIRuntime::max_oop_map_stack_offset", Integer.class, "int");

    public final long safepointPollingAddress = getFieldValue("os::_polling_page", Long.class, "address");

    // G1 Collector Related Values.

    public int g1CardQueueIndexOffset() {
        return javaThreadDirtyCardQueueOffset + dirtyCardQueueIndexOffset;
    }

    public int g1CardQueueBufferOffset() {
        return javaThreadDirtyCardQueueOffset + dirtyCardQueueBufferOffset;
    }

    public int g1SATBQueueMarkingOffset() {
        return javaThreadSatbMarkQueueOffset + satbMarkQueueActiveOffset;
    }

    public int g1SATBQueueIndexOffset() {
        return javaThreadSatbMarkQueueOffset + (isJDK8 ? dirtyCardQueueIndexOffset : satbMarkQueueIndexOffset);
    }

    public int g1SATBQueueBufferOffset() {
        return javaThreadSatbMarkQueueOffset + (isJDK8 ? dirtyCardQueueBufferOffset : satbMarkQueueBufferOffset);
    }

    public final int klassOffset = getFieldValue("java_lang_Class::_klass_offset", Integer.class, "int");
    public final int arrayKlassOffset = getFieldValue("java_lang_Class::_array_klass_offset", Integer.class, "int");

    public final int basicLockSize = getFieldValue("CompilerToVM::Data::sizeof_BasicLock", Integer.class, "int");
    public final int basicLockDisplacedHeaderOffset = getFieldOffset("BasicLock::_displaced_header", Integer.class, "markOop");

    public final int threadAllocatedBytesOffset = getFieldOffset("Thread::_allocated_bytes", Integer.class, "jlong");

    public final int tlabRefillWasteIncrement = getFlag("TLABWasteIncrement", Integer.class);

    private final int threadLocalAllocBufferStartOffset = getFieldOffset("ThreadLocalAllocBuffer::_start", Integer.class, "HeapWord*");
    private final int threadLocalAllocBufferEndOffset = getFieldOffset("ThreadLocalAllocBuffer::_end", Integer.class, "HeapWord*");
    private final int threadLocalAllocBufferTopOffset = getFieldOffset("ThreadLocalAllocBuffer::_top", Integer.class, "HeapWord*");
    private final int threadLocalAllocBufferPfTopOffset = getFieldOffset("ThreadLocalAllocBuffer::_pf_top", Integer.class, "HeapWord*");
    private final int threadLocalAllocBufferSlowAllocationsOffset = getFieldOffset("ThreadLocalAllocBuffer::_slow_allocations", Integer.class, "unsigned");
    private final int threadLocalAllocBufferFastRefillWasteOffset = getFieldOffset("ThreadLocalAllocBuffer::_fast_refill_waste", Integer.class, "unsigned");
    private final int threadLocalAllocBufferNumberOfRefillsOffset = getFieldOffset("ThreadLocalAllocBuffer::_number_of_refills", Integer.class, "unsigned");
    private final int threadLocalAllocBufferRefillWasteLimitOffset = getFieldOffset("ThreadLocalAllocBuffer::_refill_waste_limit", Integer.class, "size_t");
    private final int threadLocalAllocBufferDesiredSizeOffset = getFieldOffset("ThreadLocalAllocBuffer::_desired_size", Integer.class, "size_t");

    public int tlabSlowAllocationsOffset() {
        return threadTlabOffset + threadLocalAllocBufferSlowAllocationsOffset;
    }

    public int tlabFastRefillWasteOffset() {
        return threadTlabOffset + threadLocalAllocBufferFastRefillWasteOffset;
    }

    public int tlabNumberOfRefillsOffset() {
        return threadTlabOffset + threadLocalAllocBufferNumberOfRefillsOffset;
    }

    public int tlabRefillWasteLimitOffset() {
        return threadTlabOffset + threadLocalAllocBufferRefillWasteLimitOffset;
    }

    public int threadTlabSizeOffset() {
        return threadTlabOffset + threadLocalAllocBufferDesiredSizeOffset;
    }

    public int threadTlabStartOffset() {
        return threadTlabOffset + threadLocalAllocBufferStartOffset;
    }

    public int threadTlabEndOffset() {
        return threadTlabOffset + threadLocalAllocBufferEndOffset;
    }

    public int threadTlabTopOffset() {
        return threadTlabOffset + threadLocalAllocBufferTopOffset;
    }

    public int threadTlabPfTopOffset() {
        return threadTlabOffset + threadLocalAllocBufferPfTopOffset;
    }

    public final int tlabAlignmentReserve = getFieldValue("CompilerToVM::Data::ThreadLocalAllocBuffer_alignment_reserve", Integer.class, "size_t");

    public final boolean tlabStats = getFlag("TLABStats", Boolean.class);

    // FIXME This is only temporary until the GC code is changed.
    public final boolean inlineContiguousAllocationSupported = getFieldValue("CompilerToVM::Data::_supports_inline_contig_alloc", Boolean.class);
    public final long heapEndAddress = getFieldValue("CompilerToVM::Data::_heap_end_addr", Long.class, "HeapWord**");
    public final long heapTopAddress = getFieldValue("CompilerToVM::Data::_heap_top_addr", Long.class, isJDK8 ? "HeapWord**" : "HeapWord* volatile*");

    public final boolean cmsIncrementalMode = getFlag("CMSIncrementalMode", Boolean.class, false);

    public final long inlineCacheMissStub = getFieldValue("CompilerToVM::Data::SharedRuntime_ic_miss_stub", Long.class, "address");
    public final long handleWrongMethodStub = getFieldValue("CompilerToVM::Data::SharedRuntime_handle_wrong_method_stub", Long.class, "address");

    public final long handleDeoptStub = getFieldValue("CompilerToVM::Data::SharedRuntime_deopt_blob_unpack", Long.class, "address");
    public final long uncommonTrapStub = getFieldValue("CompilerToVM::Data::SharedRuntime_deopt_blob_uncommon_trap", Long.class, "address");

    public final long codeCacheLowBound = getFieldValue(isJDK8 ? "CompilerToVM::Data::CodeCache_low_bound" : "CodeCache::_low_bound", Long.class, "address");
    public final long codeCacheHighBound = getFieldValue(isJDK8 ? "CompilerToVM::Data::CodeCache_high_bound" : "CodeCache::_high_bound", Long.class, "address");

    public final long aescryptEncryptBlockStub = getFieldValue("StubRoutines::_aescrypt_encryptBlock", Long.class, "address");
    public final long aescryptDecryptBlockStub = getFieldValue("StubRoutines::_aescrypt_decryptBlock", Long.class, "address");
    public final long cipherBlockChainingEncryptAESCryptStub = getFieldValue("StubRoutines::_cipherBlockChaining_encryptAESCrypt", Long.class, "address");
    public final long cipherBlockChainingDecryptAESCryptStub = getFieldValue("StubRoutines::_cipherBlockChaining_decryptAESCrypt", Long.class, "address");
    public final long updateBytesCRC32Stub = getFieldValue("StubRoutines::_updateBytesCRC32", Long.class, "address");
    public final long crcTableAddress = getFieldValue("StubRoutines::_crc_table_adr", Long.class, "address");

    public final long sha1ImplCompress = getFieldValue("StubRoutines::_sha1_implCompress", Long.class, "address", 0L);
    public final long sha1ImplCompressMB = getFieldValue("StubRoutines::_sha1_implCompressMB", Long.class, "address", 0L);
    public final long sha256ImplCompress = getFieldValue("StubRoutines::_sha256_implCompress", Long.class, "address", 0L);
    public final long sha256ImplCompressMB = getFieldValue("StubRoutines::_sha256_implCompressMB", Long.class, "address", 0L);
    public final long sha512ImplCompress = getFieldValue("StubRoutines::_sha512_implCompress", Long.class, "address", 0L);
    public final long sha512ImplCompressMB = getFieldValue("StubRoutines::_sha512_implCompressMB", Long.class, "address", 0L);
    public final long multiplyToLen = getFieldValue("StubRoutines::_multiplyToLen", Long.class, "address", longRequiredOnAMD64);

    public final long counterModeAESCrypt = getFieldValue("StubRoutines::_counterMode_AESCrypt", Long.class, "address", 0L);
    public final long ghashProcessBlocks = getFieldValue("StubRoutines::_ghash_processBlocks", Long.class, "address", 0L);
    public final long crc32cTableTddr = getFieldValue("StubRoutines::_crc32c_table_addr", Long.class, "address", 0L);
    public final long updateBytesCRC32C = getFieldValue("StubRoutines::_updateBytesCRC32C", Long.class, "address", 0L);
    public final long updateBytesAdler32 = getFieldValue("StubRoutines::_updateBytesAdler32", Long.class, "address", 0L);
    public final long squareToLen = getFieldValue("StubRoutines::_squareToLen", Long.class, "address", longRequiredOnAMD64);
    public final long mulAdd = getFieldValue("StubRoutines::_mulAdd", Long.class, "address", longRequiredOnAMD64);
    public final long montgomeryMultiply = getFieldValue("StubRoutines::_montgomeryMultiply", Long.class, "address", longRequiredOnAMD64);
    public final long montgomerySquare = getFieldValue("StubRoutines::_montgomerySquare", Long.class, "address", longRequiredOnAMD64);
    public final long vectorizedMismatch = getFieldValue("StubRoutines::_vectorizedMismatch", Long.class, "address", 0L);

    public final long throwDelayedStackOverflowErrorEntry = getFieldValue("StubRoutines::_throw_delayed_StackOverflowError_entry", Long.class, "address", longNotPresentInJDK8);

    public final long jbyteArraycopy = getFieldValue("StubRoutines::_jbyte_arraycopy", Long.class, "address");
    public final long jshortArraycopy = getFieldValue("StubRoutines::_jshort_arraycopy", Long.class, "address");
    public final long jintArraycopy = getFieldValue("StubRoutines::_jint_arraycopy", Long.class, "address");
    public final long jlongArraycopy = getFieldValue("StubRoutines::_jlong_arraycopy", Long.class, "address");
    public final long oopArraycopy = getFieldValue("StubRoutines::_oop_arraycopy", Long.class, "address");
    public final long oopArraycopyUninit = getFieldValue("StubRoutines::_oop_arraycopy_uninit", Long.class, "address");
    public final long jbyteDisjointArraycopy = getFieldValue("StubRoutines::_jbyte_disjoint_arraycopy", Long.class, "address");
    public final long jshortDisjointArraycopy = getFieldValue("StubRoutines::_jshort_disjoint_arraycopy", Long.class, "address");
    public final long jintDisjointArraycopy = getFieldValue("StubRoutines::_jint_disjoint_arraycopy", Long.class, "address");
    public final long jlongDisjointArraycopy = getFieldValue("StubRoutines::_jlong_disjoint_arraycopy", Long.class, "address");
    public final long oopDisjointArraycopy = getFieldValue("StubRoutines::_oop_disjoint_arraycopy", Long.class, "address");
    public final long oopDisjointArraycopyUninit = getFieldValue("StubRoutines::_oop_disjoint_arraycopy_uninit", Long.class, "address");
    public final long jbyteAlignedArraycopy = getFieldValue("StubRoutines::_arrayof_jbyte_arraycopy", Long.class, "address");
    public final long jshortAlignedArraycopy = getFieldValue("StubRoutines::_arrayof_jshort_arraycopy", Long.class, "address");
    public final long jintAlignedArraycopy = getFieldValue("StubRoutines::_arrayof_jint_arraycopy", Long.class, "address");
    public final long jlongAlignedArraycopy = getFieldValue("StubRoutines::_arrayof_jlong_arraycopy", Long.class, "address");
    public final long oopAlignedArraycopy = getFieldValue("StubRoutines::_arrayof_oop_arraycopy", Long.class, "address");
    public final long oopAlignedArraycopyUninit = getFieldValue("StubRoutines::_arrayof_oop_arraycopy_uninit", Long.class, "address");
    public final long jbyteAlignedDisjointArraycopy = getFieldValue("StubRoutines::_arrayof_jbyte_disjoint_arraycopy", Long.class, "address");
    public final long jshortAlignedDisjointArraycopy = getFieldValue("StubRoutines::_arrayof_jshort_disjoint_arraycopy", Long.class, "address");
    public final long jintAlignedDisjointArraycopy = getFieldValue("StubRoutines::_arrayof_jint_disjoint_arraycopy", Long.class, "address");
    public final long jlongAlignedDisjointArraycopy = getFieldValue("StubRoutines::_arrayof_jlong_disjoint_arraycopy", Long.class, "address");
    public final long oopAlignedDisjointArraycopy = getFieldValue("StubRoutines::_arrayof_oop_disjoint_arraycopy", Long.class, "address");
    public final long oopAlignedDisjointArraycopyUninit = getFieldValue("StubRoutines::_arrayof_oop_disjoint_arraycopy_uninit", Long.class, "address");
    public final long checkcastArraycopy = getFieldValue("StubRoutines::_checkcast_arraycopy", Long.class, "address");
    public final long checkcastArraycopyUninit = getFieldValue("StubRoutines::_checkcast_arraycopy_uninit", Long.class, "address");
    public final long unsafeArraycopy = getFieldValue("StubRoutines::_unsafe_arraycopy", Long.class, "address");
    public final long genericArraycopy = getFieldValue("StubRoutines::_generic_arraycopy", Long.class, "address");

    public final long newInstanceAddress = getAddress("JVMCIRuntime::new_instance");
    public final long newArrayAddress = getAddress("JVMCIRuntime::new_array");
    public final long newMultiArrayAddress = getAddress("JVMCIRuntime::new_multi_array");
    public final long dynamicNewArrayAddress = getAddress("JVMCIRuntime::dynamic_new_array");
    public final long dynamicNewInstanceAddress = getAddress("JVMCIRuntime::dynamic_new_instance");

    public final long threadIsInterruptedAddress = getAddress("JVMCIRuntime::thread_is_interrupted");
    public final long vmMessageAddress = getAddress("JVMCIRuntime::vm_message");
    public final long identityHashCodeAddress = getAddress("JVMCIRuntime::identity_hash_code");
    public final long exceptionHandlerForPcAddress = getAddress("JVMCIRuntime::exception_handler_for_pc");
    public final long monitorenterAddress = getAddress("JVMCIRuntime::monitorenter");
    public final long monitorexitAddress = getAddress("JVMCIRuntime::monitorexit");
    public final long throwAndPostJvmtiExceptionAddress = getAddress("JVMCIRuntime::throw_and_post_jvmti_exception");
    public final long throwKlassExternalNameExceptionAddress = getAddress("JVMCIRuntime::throw_klass_external_name_exception");
    public final long throwClassCastExceptionAddress = getAddress("JVMCIRuntime::throw_class_cast_exception");
    public final long logPrimitiveAddress = getAddress("JVMCIRuntime::log_primitive");
    public final long logObjectAddress = getAddress("JVMCIRuntime::log_object");
    public final long logPrintfAddress = getAddress("JVMCIRuntime::log_printf");
    public final long vmErrorAddress = getAddress("JVMCIRuntime::vm_error");
    public final long loadAndClearExceptionAddress = getAddress("JVMCIRuntime::load_and_clear_exception");
    public final long writeBarrierPreAddress = getAddress("JVMCIRuntime::write_barrier_pre");
    public final long writeBarrierPostAddress = getAddress("JVMCIRuntime::write_barrier_post");
    public final long validateObject = getAddress("JVMCIRuntime::validate_object");

    public final long testDeoptimizeCallInt = getAddress("JVMCIRuntime::test_deoptimize_call_int");

    public final long registerFinalizerAddress = getAddress("SharedRuntime::register_finalizer");
    public final long exceptionHandlerForReturnAddressAddress = getAddress("SharedRuntime::exception_handler_for_return_address");
    public final long osrMigrationEndAddress = getAddress("SharedRuntime::OSR_migration_end");
    public final long enableStackReservedZoneAddress = getAddress("SharedRuntime::enable_stack_reserved_zone", longNotPresentInJDK8);

    public final long javaTimeMillisAddress = getAddress("os::javaTimeMillis");
    public final long javaTimeNanosAddress = getAddress("os::javaTimeNanos");
    public final long arithmeticSinAddress = getFieldValue("CompilerToVM::Data::dsin", Long.class, "address");
    public final long arithmeticCosAddress = getFieldValue("CompilerToVM::Data::dcos", Long.class, "address");
    public final long arithmeticTanAddress = getFieldValue("CompilerToVM::Data::dtan", Long.class, "address");
    public final long arithmeticExpAddress = getFieldValue("CompilerToVM::Data::dexp", Long.class, "address");
    public final long arithmeticLogAddress = getFieldValue("CompilerToVM::Data::dlog", Long.class, "address");
    public final long arithmeticLog10Address = getFieldValue("CompilerToVM::Data::dlog10", Long.class, "address");
    public final long arithmeticPowAddress = getFieldValue("CompilerToVM::Data::dpow", Long.class, "address");

    public final long fremAddress = getAddress("SharedRuntime::frem");
    public final long dremAddress = getAddress("SharedRuntime::drem");

    public final int jvmciCountersSize = getFlag("JVMCICounterSize", Integer.class);

    public final long deoptimizationFetchUnrollInfo = getAddress("Deoptimization::fetch_unroll_info");
    public final long deoptimizationUncommonTrap = getAddress("Deoptimization::uncommon_trap");
    public final long deoptimizationUnpackFrames = getAddress("Deoptimization::unpack_frames");

    public final int deoptimizationUnpackDeopt = getConstant("Deoptimization::Unpack_deopt", Integer.class);
    public final int deoptimizationUnpackException = getConstant("Deoptimization::Unpack_exception", Integer.class);
    public final int deoptimizationUnpackUncommonTrap = getConstant("Deoptimization::Unpack_uncommon_trap", Integer.class);
    public final int deoptimizationUnpackReexecute = getConstant("Deoptimization::Unpack_reexecute", Integer.class);

    public final int deoptimizationUnrollBlockSizeOfDeoptimizedFrameOffset = getFieldOffset("Deoptimization::UnrollBlock::_size_of_deoptimized_frame", Integer.class, "int");
    public final int deoptimizationUnrollBlockCallerAdjustmentOffset = getFieldOffset("Deoptimization::UnrollBlock::_caller_adjustment", Integer.class, "int");
    public final int deoptimizationUnrollBlockNumberOfFramesOffset = getFieldOffset("Deoptimization::UnrollBlock::_number_of_frames", Integer.class, "int");
    public final int deoptimizationUnrollBlockTotalFrameSizesOffset = getFieldOffset("Deoptimization::UnrollBlock::_total_frame_sizes", Integer.class, "int");
    public final int deoptimizationUnrollBlockUnpackKindOffset = getFieldOffset("Deoptimization::UnrollBlock::_unpack_kind", Integer.class, "int");
    public final int deoptimizationUnrollBlockFrameSizesOffset = getFieldOffset("Deoptimization::UnrollBlock::_frame_sizes", Integer.class, "intptr_t*");
    public final int deoptimizationUnrollBlockFramePcsOffset = getFieldOffset("Deoptimization::UnrollBlock::_frame_pcs", Integer.class, "address*");
    public final int deoptimizationUnrollBlockInitialInfoOffset = getFieldOffset("Deoptimization::UnrollBlock::_initial_info", Integer.class, "intptr_t");

    // Checkstyle: stop
    public final int MARKID_VERIFIED_ENTRY = getConstant("CodeInstaller::VERIFIED_ENTRY", Integer.class);
    public final int MARKID_UNVERIFIED_ENTRY = getConstant("CodeInstaller::UNVERIFIED_ENTRY", Integer.class);
    public final int MARKID_OSR_ENTRY = getConstant("CodeInstaller::OSR_ENTRY", Integer.class);
    public final int MARKID_EXCEPTION_HANDLER_ENTRY = getConstant("CodeInstaller::EXCEPTION_HANDLER_ENTRY", Integer.class);
    public final int MARKID_DEOPT_HANDLER_ENTRY = getConstant("CodeInstaller::DEOPT_HANDLER_ENTRY", Integer.class);
    public final int MARKID_INVOKEINTERFACE = getConstant("CodeInstaller::INVOKEINTERFACE", Integer.class);
    public final int MARKID_INVOKEVIRTUAL = getConstant("CodeInstaller::INVOKEVIRTUAL", Integer.class);
    public final int MARKID_INVOKESTATIC = getConstant("CodeInstaller::INVOKESTATIC", Integer.class);
    public final int MARKID_INVOKESPECIAL = getConstant("CodeInstaller::INVOKESPECIAL", Integer.class);
    public final int MARKID_INLINE_INVOKE = getConstant("CodeInstaller::INLINE_INVOKE", Integer.class);
    public final int MARKID_POLL_NEAR = getConstant("CodeInstaller::POLL_NEAR", Integer.class);
    public final int MARKID_POLL_RETURN_NEAR = getConstant("CodeInstaller::POLL_RETURN_NEAR", Integer.class);
    public final int MARKID_POLL_FAR = getConstant("CodeInstaller::POLL_FAR", Integer.class);
    public final int MARKID_POLL_RETURN_FAR = getConstant("CodeInstaller::POLL_RETURN_FAR", Integer.class);
    public final int MARKID_CARD_TABLE_SHIFT = getConstant("CodeInstaller::CARD_TABLE_SHIFT", Integer.class);
    public final int MARKID_CARD_TABLE_ADDRESS = getConstant("CodeInstaller::CARD_TABLE_ADDRESS", Integer.class);
    public final int MARKID_INVOKE_INVALID = getConstant("CodeInstaller::INVOKE_INVALID", Integer.class);

    /**
     * The following constants are given default values here since they are missing in the native
     * JVMCI-8 code but are still required for {@link GraalHotSpotVMConfigNode#canonical} to work in
     * a JDK8 environment.
     */
    public final int MARKID_HEAP_TOP_ADDRESS = getConstant("CodeInstaller::HEAP_TOP_ADDRESS", Integer.class, 17);
    public final int MARKID_HEAP_END_ADDRESS = getConstant("CodeInstaller::HEAP_END_ADDRESS", Integer.class, 18);
    public final int MARKID_NARROW_KLASS_BASE_ADDRESS = getConstant("CodeInstaller::NARROW_KLASS_BASE_ADDRESS", Integer.class, 19);
    public final int MARKID_NARROW_OOP_BASE_ADDRESS = getConstant("CodeInstaller::NARROW_OOP_BASE_ADDRESS", Integer.class, 20);
    public final int MARKID_CRC_TABLE_ADDRESS = getConstant("CodeInstaller::CRC_TABLE_ADDRESS", Integer.class, 21);
    public final int MARKID_LOG_OF_HEAP_REGION_GRAIN_BYTES = getConstant("CodeInstaller::LOG_OF_HEAP_REGION_GRAIN_BYTES", Integer.class, 22);
    public final int MARKID_INLINE_CONTIGUOUS_ALLOCATION_SUPPORTED = getConstant("CodeInstaller::INLINE_CONTIGUOUS_ALLOCATION_SUPPORTED", Integer.class, 23);

    // Checkstyle: resume

    protected boolean check() {
        for (Field f : getClass().getDeclaredFields()) {
            int modifiers = f.getModifiers();
            if (Modifier.isPublic(modifiers) && !Modifier.isStatic(modifiers)) {
                assert Modifier.isFinal(modifiers) : "field should be final: " + f;
            }
        }

        assert codeEntryAlignment > 0 : codeEntryAlignment;
        return true;
    }
}<|MERGE_RESOLUTION|>--- conflicted
+++ resolved
@@ -1,5 +1,5 @@
 /*
- * Copyright (c) 2011, 2017, Oracle and/or its affiliates. All rights reserved.
+ * Copyright (c) 2011, 2016, Oracle and/or its affiliates. All rights reserved.
  * DO NOT ALTER OR REMOVE COPYRIGHT NOTICES OR THIS FILE HEADER.
  *
  * This code is free software; you can redistribute it and/or modify it
@@ -280,7 +280,7 @@
         }
         if (offset == -1) {
             try {
-                offset = getFieldOffset(name, Integer.class, "OopHandle");
+                offset = getFieldOffset(name, Integer.class, "jobject");
                 isHandle = true;
             } catch (JVMCIError e) {
                 try {
@@ -292,11 +292,7 @@
             }
         }
         if (offset == -1) {
-<<<<<<< HEAD
-            throw new JVMCIError("cannot get offset of field " + name + " with type oop or OopHandle");
-=======
             throw new JVMCIError("cannot get offset of field " + name + " with type oop, jobject or OopHandle");
->>>>>>> a908316a
         }
         classMirrorOffset = offset;
         classMirrorIsHandle = isHandle;
